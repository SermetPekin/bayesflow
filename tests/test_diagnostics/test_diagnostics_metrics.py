import keras
import numpy as np
import pytest
from scipy.stats import binom

import bayesflow as bf


def num_variables(x: dict):
    return sum(arr.shape[-1] for arr in x.values())


def test_metric_calibration_error(random_estimates, random_targets, var_names):
    # basic functionality: automatic variable names
    out = bf.diagnostics.metrics.calibration_error(random_estimates, random_targets)
    assert list(out.keys()) == ["values", "metric_name", "variable_names"]
    assert out["values"].shape == (num_variables(random_estimates),)
    assert out["metric_name"] == "Calibration Error"
    assert out["variable_names"] == ["beta_0", "beta_1", "sigma"]

    # user specified variable names
    out = bf.diagnostics.metrics.calibration_error(
        estimates=random_estimates,
        targets=random_targets,
        variable_names=var_names,
    )
    assert out["variable_names"] == var_names

    # user-specifed keys and scalar variable
    out = bf.diagnostics.metrics.calibration_error(
        estimates=random_estimates,
        targets=random_targets,
        variable_keys="sigma",
    )
    assert out["values"].shape == (random_estimates["sigma"].shape[-1],)
    assert out["variable_names"] == ["sigma"]

    # test quantities
    test_quantities = {
        r"$\beta_1 + \beta_2$": lambda data: np.sum(data["beta"], axis=-1),
        r"$\beta_1 \cdot \beta_2$": lambda data: np.prod(data["beta"], axis=-1),
    }
    out = bf.diagnostics.metrics.calibration_error(random_estimates, random_targets, test_quantities=test_quantities)
    assert out["values"].shape[0] == len(test_quantities) + num_variables(random_estimates)


def test_posterior_contraction(random_estimates, random_targets):
    # basic functionality: automatic variable names
    out = bf.diagnostics.metrics.posterior_contraction(random_estimates, random_targets)
    assert list(out.keys()) == ["values", "metric_name", "variable_names"]
    assert out["values"].shape == (num_variables(random_estimates),)
    assert out["metric_name"] == "Posterior Contraction"
    assert out["variable_names"] == ["beta_0", "beta_1", "sigma"]
    # test without aggregation
    out = bf.diagnostics.metrics.posterior_contraction(random_estimates, random_targets, aggregation=None)
    assert out["values"].shape == (random_estimates["sigma"].shape[0], num_variables(random_estimates))
<<<<<<< HEAD
=======

    # test quantities
    test_quantities = {
        r"$\beta_1 + \beta_2$": lambda data: np.sum(data["beta"], axis=-1),
        r"$\beta_1 \cdot \beta_2$": lambda data: np.prod(data["beta"], axis=-1),
    }
    out = bf.diagnostics.metrics.posterior_contraction(
        random_estimates, random_targets, test_quantities=test_quantities
    )
    assert out["values"].shape[0] == len(test_quantities) + num_variables(random_estimates)
>>>>>>> d13da56f


def test_root_mean_squared_error(random_estimates, random_targets):
    # basic functionality: automatic variable names
    out = bf.diagnostics.metrics.root_mean_squared_error(random_estimates, random_targets)
    assert list(out.keys()) == ["values", "metric_name", "variable_names"]
    assert out["values"].shape == (num_variables(random_estimates),)
    assert out["metric_name"] == "NRMSE"
    assert out["variable_names"] == ["beta_0", "beta_1", "sigma"]

    # test quantities
    test_quantities = {
        r"$\beta_1 + \beta_2$": lambda data: np.sum(data["beta"], axis=-1),
        r"$\beta_1 \cdot \beta_2$": lambda data: np.prod(data["beta"], axis=-1),
    }
    out = bf.diagnostics.metrics.root_mean_squared_error(
        random_estimates, random_targets, test_quantities=test_quantities
    )
    assert out["values"].shape[0] == len(test_quantities) + num_variables(random_estimates)


def test_classifier_two_sample_test(random_samples_a, random_samples_b):
    metric = bf.diagnostics.metrics.classifier_two_sample_test(estimates=random_samples_a, targets=random_samples_a)
    assert 0.55 > metric > 0.45

    metric = bf.diagnostics.metrics.classifier_two_sample_test(estimates=random_samples_a, targets=random_samples_b)
    assert metric > 0.55


def test_expected_calibration_error(pred_models, true_models, model_names):
    out = bf.diagnostics.metrics.expected_calibration_error(pred_models, true_models, model_names=model_names)
    assert list(out.keys()) == ["values", "metric_name", "model_names"]
    assert out["values"].shape == (pred_models.shape[-1],)
    assert out["metric_name"] == "Expected Calibration Error"
    assert out["model_names"] == [r"$\mathcal{M}_0$", r"$\mathcal{M}_1$", r"$\mathcal{M}_2$"]

    # returns probs?
    out = bf.diagnostics.metrics.expected_calibration_error(pred_models, true_models, return_probs=True)
    assert list(out.keys()) == ["values", "metric_name", "model_names", "probs_true", "probs_pred"]
    assert len(out["probs_true"]) == pred_models.shape[-1]
    assert len(out["probs_pred"]) == pred_models.shape[-1]
    # default: auto model names
    assert out["model_names"] == ["M_0", "M_1", "M_2"]

    # handles incorrect input?
    with pytest.raises(Exception):
        out = bf.diagnostics.metrics.expected_calibration_error(pred_models, true_models, model_names=["a"])

    with pytest.raises(Exception):
        out = bf.diagnostics.metrics.expected_calibration_error(pred_models, true_models.transpose)


def test_calibration_log_gamma(random_estimates, random_targets):
    out = bf.diagnostics.metrics.calibration_log_gamma(random_estimates, random_targets)
    assert list(out.keys()) == ["values", "metric_name", "variable_names"]
    assert out["values"].shape == (num_variables(random_estimates),)
    assert out["metric_name"] == "Log Gamma"
    assert out["variable_names"] == ["beta_0", "beta_1", "sigma"]

    # test quantities
    test_quantities = {
        r"$\beta_1 + \beta_2$": lambda data: np.sum(data["beta"], axis=-1),
        r"$\beta_1 \cdot \beta_2$": lambda data: np.prod(data["beta"], axis=-1),
    }
    out = bf.diagnostics.metrics.calibration_log_gamma(
        random_estimates, random_targets, test_quantities=test_quantities
    )
    assert out["values"].shape[0] == len(test_quantities) + num_variables(random_estimates)


def test_calibration_log_gamma_end_to_end():
    # This is a function test for simulation-based calibration.
    # First, we sample from a known generative process and then run SBC.
    # If the log gamma statistic is correctly implemented, a 95% interval should exclude
    # the true value 5% of the time.

    N = 30  # number of samples
    S = 1000  # number of posterior draws
    D = 1000  # number of datasets

    gamma_null = bf.diagnostics.metrics.gamma_null_distribution(D, S, num_null_draws=10000)

    def run_sbc(N=N, S=S, D=D, bias=0):
        rng = np.random.default_rng()
        prior_draws = rng.beta(2, 2, size=D)
        successes = rng.binomial(N, prior_draws)

        # Analytical posterior:
        # if theta ~ Beta(2, 2), then p(theta|successes) is Beta(2 + successes | 2 + N - successes).
        posterior_draws = rng.beta(2 + successes + bias, 2 + N - successes, size=(S, D))

        # these ranks are uniform if bias=0
        ranks = np.sum(posterior_draws < prior_draws, axis=0)

        # this is the distribution of gamma under uniform ranks
        lower, upper = np.quantile(gamma_null, (0.025, 0.975))

        # this is the empirical gamma
        observed_gamma = bf.diagnostics.metrics.gamma_discrepancy(ranks, num_post_draws=S)

        in_interval = lower <= observed_gamma < upper

        return in_interval

    sbc_calibration = [run_sbc(N=N, S=S, D=D) for _ in range(100)]
    lower_expected, upper_expected = binom.ppf((0.00005, 0.99995), 100, 0.95)

    # this test should fail with a probability of 0.01%
    assert lower_expected <= np.sum(sbc_calibration) <= upper_expected

    # sbc should almost always fail for slightly biased posterior draws
    sbc_calibration = [run_sbc(N=N, S=S, D=D, bias=2) for _ in range(100)]
    assert not lower_expected <= np.sum(sbc_calibration) <= upper_expected


def test_bootstrap_comparison_shapes():
    """Test the bootstrap_comparison output shapes."""
    observed_samples = np.random.rand(10, 5)
    reference_samples = np.random.rand(100, 5)
    num_null_samples = 50

    distance_observed, distance_null = bf.diagnostics.metrics.bootstrap_comparison(
        observed_samples,
        reference_samples,
        lambda x, y: keras.ops.abs(keras.ops.mean(x) - keras.ops.mean(y)),
        num_null_samples,
    )

    assert isinstance(distance_observed, float)
    assert isinstance(distance_null, np.ndarray)
    assert distance_null.shape == (num_null_samples,)


def test_bootstrap_comparison_same_distribution():
    """Test bootstrap_comparison on same distributions."""
    observed_samples = np.random.normal(loc=0.5, scale=0.1, size=(10, 5))
    reference_samples = observed_samples.copy()
    num_null_samples = 5

    distance_observed, distance_null = bf.diagnostics.metrics.bootstrap_comparison(
        observed_samples,
        reference_samples,
        lambda x, y: keras.ops.abs(keras.ops.mean(x) - keras.ops.mean(y)),
        num_null_samples,
    )

    assert distance_observed <= np.quantile(distance_null, 0.99)


def test_bootstrap_comparison_different_distributions():
    """Test bootstrap_comparison on different distributions."""
    observed_samples = np.random.normal(loc=-5, scale=0.1, size=(10, 5))
    reference_samples = np.random.normal(loc=5, scale=0.1, size=(100, 5))
    num_null_samples = 50

    distance_observed, distance_null = bf.diagnostics.metrics.bootstrap_comparison(
        observed_samples,
        reference_samples,
        lambda x, y: keras.ops.abs(keras.ops.mean(x) - keras.ops.mean(y)),
        num_null_samples,
    )

    assert distance_observed >= np.quantile(distance_null, 0.68)


def test_bootstrap_comparison_mismatched_shapes():
    """Test bootstrap_comparison raises ValueError for mismatched shapes."""
    observed_samples = np.random.rand(10, 5)
    reference_samples = np.random.rand(20, 4)
    num_null_samples = 10

    with pytest.raises(ValueError):
        bf.diagnostics.metrics.bootstrap_comparison(
            observed_samples,
            reference_samples,
            lambda x, y: keras.ops.abs(keras.ops.mean(x) - keras.ops.mean(y)),
            num_null_samples,
        )


def test_bootstrap_comparison_num_observed_exceeds_num_reference():
    """Test bootstrap_comparison raises ValueError when number of observed samples exceeds the number of reference
    samples."""
    observed_samples = np.random.rand(100, 5)
    reference_samples = np.random.rand(20, 5)
    num_null_samples = 50

    with pytest.raises(ValueError):
        bf.diagnostics.metrics.bootstrap_comparison(
            observed_samples,
            reference_samples,
            lambda x, y: keras.ops.abs(keras.ops.mean(x) - keras.ops.mean(y)),
            num_null_samples,
        )


def test_mmd_comparison_from_summaries_shapes():
    """Test the mmd_comparison_from_summaries output shapes."""
    observed_summaries = np.random.rand(10, 5)
    reference_summaries = np.random.rand(100, 5)
    num_null_samples = 50

    mmd_observed, mmd_null = bf.diagnostics.metrics.bootstrap_comparison(
        observed_summaries,
        reference_summaries,
        comparison_fn=bf.metrics.functional.maximum_mean_discrepancy,
        num_null_samples=num_null_samples,
    )

    assert isinstance(mmd_observed, float)
    assert isinstance(mmd_null, np.ndarray)
    assert mmd_null.shape == (num_null_samples,)


def test_mmd_comparison_from_summaries_positive():
    """Test MMD output values of mmd_comparison_from_summaries are positive."""
    observed_summaries = np.random.rand(10, 5)
    reference_summaries = np.random.rand(100, 5)
    num_null_samples = 50

    mmd_observed, mmd_null = bf.diagnostics.metrics.bootstrap_comparison(
        observed_summaries,
        reference_summaries,
        comparison_fn=bf.metrics.functional.maximum_mean_discrepancy,
        num_null_samples=num_null_samples,
    )

    assert mmd_observed >= 0
    assert np.all(mmd_null >= 0)


def test_mmd_comparison_from_summaries_same_distribution():
    """Test mmd_comparison_from_summaries on same distributions."""
    observed_summaries = np.random.rand(10, 5)
    reference_summaries = observed_summaries.copy()
    num_null_samples = 5

    mmd_observed, mmd_null = bf.diagnostics.metrics.bootstrap_comparison(
        observed_summaries,
        reference_summaries,
        comparison_fn=bf.metrics.functional.maximum_mean_discrepancy,
        num_null_samples=num_null_samples,
    )

    assert mmd_observed <= np.quantile(mmd_null, 0.99)


def test_mmd_comparison_from_summaries_different_distributions():
    """Test mmd_comparison_from_summaries on different distributions."""
    observed_summaries = np.random.rand(10, 5)
    reference_summaries = np.random.normal(loc=0.5, scale=0.1, size=(100, 5))
    num_null_samples = 50

    mmd_observed, mmd_null = bf.diagnostics.metrics.bootstrap_comparison(
        observed_summaries,
        reference_summaries,
        comparison_fn=bf.metrics.functional.maximum_mean_discrepancy,
        num_null_samples=num_null_samples,
    )

    assert mmd_observed >= np.quantile(mmd_null, 0.68)


def test_mmd_comparison_shapes(summary_network, adapter):
    """Test the mmd_comparison output shapes."""
    observed_data = dict(observables=np.random.rand(10, 5))
    reference_data = dict(observables=np.random.rand(100, 5))
    num_null_samples = 50

    mock_approximator = bf.approximators.ContinuousApproximator(
        adapter=adapter,
        inference_network=None,
        summary_network=summary_network,
    )

    mmd_observed, mmd_null = bf.diagnostics.metrics.summary_space_comparison(
        observed_data=observed_data,
        reference_data=reference_data,
        approximator=mock_approximator,
        num_null_samples=num_null_samples,
        comparison_fn=bf.metrics.functional.maximum_mean_discrepancy,
    )

    assert isinstance(mmd_observed, float)
    assert isinstance(mmd_null, np.ndarray)
    assert mmd_null.shape == (num_null_samples,)


def test_mmd_comparison_positive(summary_network, adapter):
    """Test MMD output values of mmd_comparison are positive."""
    observed_data = dict(observables=np.random.rand(10, 5))
    reference_data = dict(observables=np.random.rand(100, 5))
    num_null_samples = 50

    mock_approximator = bf.approximators.ContinuousApproximator(
        adapter=adapter,
        inference_network=None,
        summary_network=summary_network,
    )

    mmd_observed, mmd_null = bf.diagnostics.metrics.summary_space_comparison(
        observed_data=observed_data,
        reference_data=reference_data,
        approximator=mock_approximator,
        num_null_samples=num_null_samples,
        comparison_fn=bf.metrics.functional.maximum_mean_discrepancy,
    )

    assert mmd_observed >= 0
    assert np.all(mmd_null >= 0)


def test_mmd_comparison_same_distribution(summary_network, adapter):
    """Test mmd_comparison on same distributions."""
    observed_data = dict(observables=np.random.rand(10, 5))
    reference_data = observed_data
    num_null_samples = 5

    mock_approximator = bf.approximators.ContinuousApproximator(
        adapter=adapter,
        inference_network=None,
        summary_network=summary_network,
    )

    mmd_observed, mmd_null = bf.diagnostics.metrics.summary_space_comparison(
        observed_data=observed_data,
        reference_data=reference_data,
        approximator=mock_approximator,
        num_null_samples=num_null_samples,
        comparison_fn=bf.metrics.functional.maximum_mean_discrepancy,
    )

    assert mmd_observed <= np.quantile(mmd_null, 0.99)


def test_mmd_comparison_different_distributions(summary_network, adapter):
    """Test mmd_comparison on different distributions."""
    observed_data = dict(observables=np.random.rand(10, 5))
    reference_data = dict(observables=np.random.normal(loc=0.5, scale=0.1, size=(100, 5)))
    num_null_samples = 50

    mock_approximator = bf.approximators.ContinuousApproximator(
        adapter=adapter,
        inference_network=None,
        summary_network=summary_network,
    )

    mmd_observed, mmd_null = bf.diagnostics.metrics.summary_space_comparison(
        observed_data=observed_data,
        reference_data=reference_data,
        approximator=mock_approximator,
        num_null_samples=num_null_samples,
        comparison_fn=bf.metrics.functional.maximum_mean_discrepancy,
    )

    assert mmd_observed >= np.quantile(mmd_null, 0.68)


def test_mmd_comparison_no_summary_network(adapter):
    observed_data = dict(observables=np.random.rand(10, 5))
    reference_data = dict(observables=np.random.rand(100, 5))
    num_null_samples = 50

    mock_approximator = bf.approximators.ContinuousApproximator(
        adapter=adapter,
        inference_network=None,
        summary_network=None,
    )

    with pytest.raises(ValueError):
        bf.diagnostics.metrics.summary_space_comparison(
            observed_data=observed_data,
            reference_data=reference_data,
            approximator=mock_approximator,
            num_null_samples=num_null_samples,
            comparison_fn=bf.metrics.functional.maximum_mean_discrepancy,
        )


def test_mmd_comparison_approximator_incorrect_instance():
    """Test mmd_comparison raises ValueError for incorrect approximator instance."""
    observed_data = dict(observables=np.random.rand(10, 5))
    reference_data = dict(observables=np.random.rand(100, 5))
    num_null_samples = 50

    class IncorrectApproximator:
        pass

    mock_approximator = IncorrectApproximator()

    with pytest.raises(ValueError):
        bf.diagnostics.metrics.summary_space_comparison(
            observed_data=observed_data,
            reference_data=reference_data,
            approximator=mock_approximator,
            num_null_samples=num_null_samples,
            comparison_fn=bf.metrics.functional.maximum_mean_discrepancy,
        )<|MERGE_RESOLUTION|>--- conflicted
+++ resolved
@@ -54,8 +54,6 @@
     # test without aggregation
     out = bf.diagnostics.metrics.posterior_contraction(random_estimates, random_targets, aggregation=None)
     assert out["values"].shape == (random_estimates["sigma"].shape[0], num_variables(random_estimates))
-<<<<<<< HEAD
-=======
 
     # test quantities
     test_quantities = {
@@ -66,7 +64,6 @@
         random_estimates, random_targets, test_quantities=test_quantities
     )
     assert out["values"].shape[0] == len(test_quantities) + num_variables(random_estimates)
->>>>>>> d13da56f
 
 
 def test_root_mean_squared_error(random_estimates, random_targets):
