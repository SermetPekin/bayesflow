--- conflicted
+++ resolved
@@ -13,13 +13,7 @@
     jacobian_trace,
     model_kwargs,
     optimal_transport,
-<<<<<<< HEAD
-    weighted_sum,
-=======
-    serialize_value_or_type,
-    deserialize_value_or_type,
     weighted_mean,
->>>>>>> 2bf0b533
 )
 from bayesflow.utils.serialization import serialize, deserialize, serializable
 from ..inference_network import InferenceNetwork
