--- conflicted
+++ resolved
@@ -79,18 +79,8 @@
         return self._forward(xz, conditions=conditions, **kwargs)
 
     def _forward(
-<<<<<<< HEAD
-        self,
-        x: Tensor,
-        conditions: Tensor = None,
-        jacobian: bool = False,
-        **kwargs
-    ) -> Union[Tensor, Tuple[Tensor, Tensor]]:
-
-=======
         self, x: Tensor, conditions: Tensor = None, density: bool = False, **kwargs
     ) -> Tensor | tuple[Tensor, Tensor]:
->>>>>>> 07e60dd6
         z = x
         log_det = keras.ops.zeros(keras.ops.shape(x)[:-1])
         for layer in self.invertible_layers:
@@ -105,18 +95,8 @@
         return z
 
     def _inverse(
-<<<<<<< HEAD
-        self,
-        z: Tensor,
-        conditions: Tensor = None,
-        jacobian: bool = False,
-        **kwargs
-    ) -> Union[Tensor, Tuple[Tensor, Tensor]]:
-
-=======
         self, z: Tensor, conditions: Tensor = None, density: bool = False, **kwargs
     ) -> Tensor | tuple[Tensor, Tensor]:
->>>>>>> 07e60dd6
         x = z
         log_det = keras.ops.zeros(keras.ops.shape(z)[:-1])
         for layer in reversed(self.invertible_layers):
